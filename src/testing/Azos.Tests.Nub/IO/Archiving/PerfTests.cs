--- conflicted
+++ resolved
@@ -80,15 +80,9 @@
     }
 
 
-<<<<<<< HEAD
-
-    [Run("!arch-perf-read", "scheme=gzip search=$(~@term)")]// trun Azos.Tests.Nub.dll -r args="term='abcd'" names=arch-perf-read
-    public void Read_LogMessages(string scheme, string search)
-=======
     //[Run("!arch-perf-read", "compress=null   encrypt=null   search=$(~@term)")]// -r args='term=abcd'
     [Run("!arch-perf-read", "compress=gzip   encrypt=aes1   search=$(~@term)")]// -r args='term=abcd'
     public void Read_LogMessages(string compress, string encrypt, string search)
->>>>>>> 196a05f6
     {
       search = search.Default("ABBA");
 
